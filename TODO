--- conflicted
+++ resolved
@@ -1,10 +1,6 @@
 Build system
 ------------
-<<<<<<< HEAD
-
-=======
 test local test
->>>>>>> 0ca11b1d
 - write perl script to assure m4macro style:
   - a) all m4files 2lines start, 2 lines end, 2 lines inbetween?
   - b) m4 style: first line macro name -> ---- -> macro name + params,
