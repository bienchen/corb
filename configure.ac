--- conflicted
+++ resolved
@@ -1,8 +1,4 @@
-<<<<<<< HEAD
-# Last modified: 2008-11-07.22
-=======
-# Last modified: 2008-10-30.14
->>>>>>> 045101bb
+# Last modified: 2008-11-11.20
 #
 dnl Copyright (C) 2008 Stefan Bienert
 dnl 
