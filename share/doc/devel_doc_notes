--- conflicted
+++ resolved
@@ -2,11 +2,7 @@
 
 See the end of the file for license conditions.
 
-<<<<<<< HEAD
-Last modified: 2008-11-06.23
-=======
-Last modified: 2008-10-23.14
->>>>>>> 045101bb
+Last modified: 2008-11-11.20
 
 - Howto start
   - git clone
@@ -21,7 +17,6 @@
 - valgrind info
 - bootstrap
 
-<<<<<<< HEAD
 Which manuals/ documentation do we want?
 User
 ----
@@ -34,10 +29,6 @@
 - manpages for functions     -> own strip script and include to texinfo
 - html handbook -> texinfo
 - function reference ->texinfo
-=======
-- hints:
-  - min. params for functions --> instead of foo (seq, a, b) { print seq[a] print seq[b]} do foo (seq[a], seq[b])
->>>>>>> 045101bb
 
 # Local variables:
 # eval: (add-hook 'write-file-hooks 'time-stamp)
